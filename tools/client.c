--- conflicted
+++ resolved
@@ -57,28 +57,6 @@
 	}
 	fd = -1;
 	for (p = si; p != NULL; p = p->ai_next) {
-<<<<<<< HEAD
-		struct sockaddr *sa;
-		void *addr;
-		char tmp[INET6_ADDRSTRLEN + 50];
-
-		sa = (struct sockaddr *)p->ai_addr;
-		if (sa->sa_family == AF_INET) {
-			addr = &((struct sockaddr_in *)sa)->sin_addr;
-		} else if (sa->sa_family == AF_INET6) {
-			addr = &((struct sockaddr_in6 *)sa)->sin6_addr;
-		} else {
-			addr = NULL;
-		}
-		if (addr != NULL) {
-			inet_ntop(p->ai_family, addr, tmp, sizeof tmp);
-		} else {
-			snprintf(tmp, INET6_ADDRSTRLEN + 50,
-				 "<unknown family: %d>",
-				 (int)sa->sa_family);
-		}
-=======
->>>>>>> f3ac21cb
 		if (verbose) {
 			struct sockaddr *sa;
 			void *addr;
@@ -99,7 +77,8 @@
 					strcpy(tmp, "<invalid>");
 				}
 			} else {
-				sprintf(tmp, "<unknown family: %d>",
+				snprintf(tmp, INET6_ADDRSTRLEN + 50,
+                                         "<unknown family: %d>",
 					(int)sa->sa_family);
 			}
 			fprintf(stderr, "connecting to: %s\n", tmp);
